--- conflicted
+++ resolved
@@ -1824,7 +1824,6 @@
                 args=(create('C:2'), create('W:2')),
                 expected_names=[])
 
-<<<<<<< HEAD
     def test_comparison_ops(self):
         for device in torch.testing.get_all_device_types():
             a = torch.randn(3, 3, names=('N', 'C'), device=device)
@@ -1872,13 +1871,6 @@
             res = torch.isinf(a)
             self.assertEqual(res.names, ['N', 'C'])
 
-# Disable all tests if named tensor is not available.
-for attr in dir(TestNamedTensor):
-    if attr.startswith('test_'):
-        new_test = skipIfNamedTensorDisabled(skipIfNotTestingNamedTensor(getattr(TestNamedTensor, attr)))
-        setattr(TestNamedTensor, attr, new_test)
-=======
->>>>>>> cee965fa
 
 if __name__ == '__main__':
     run_tests()