from __future__ import absolute_import, division, print_function, unicode_literals

import argparse
import datetime
import re
import sys
import torch
from torch._C import parse_schema


# The date specifies how long the whitelist exclusion should apply to.
#
#   - If we NEVER give BC guarantee for an operator, you can put the
#     date arbitrarily far in the future.
#   - Otherwise, pick a date that is far enough in the future that you
#     believe you can land your diff before then.
#
# Whitelist entries can be removed after the date listed on them passes.
white_list = [
    ('c10_experimental', datetime.date(2222, 1, 1)),
    # We export some functions and classes for test_jit.py directly from libtorch.so,
    # it's not important to have BC for them
    ('_TorchScriptTesting.*', datetime.date(9999, 1, 1)),
    ('split_with_sizes', datetime.date(2020, 2, 1)),
<<<<<<< HEAD
    ('prim::Drop', datetime.date(2020, 3, 1)),
    ('prim::Store', datetime.date(2020, 3, 1)),
    ('aten::_ncf_view', datetime.date(2020, 3, 1)),
    ('aten::_ncf_unsqueeze', datetime.date(2020, 3, 1)),
=======
    ('linear_relu_dynamic_fp16', datetime.date(2020, 2, 5)),
    ('aten::join', datetime.date(2020, 2, 10)),
>>>>>>> 9e9dea02
]


def white_listed(schema, white_list):
    for item in white_list:
        if item[1] < datetime.date.today():
            continue
        regexp = re.compile(item[0])
        if regexp.search(schema.name):
            return True
    return False


def check_bc(new_schema_dict):
    existing_schemas = torch._C._jit_get_all_schemas()
    is_bc = True
    broken_ops = []
    for existing_schema in existing_schemas:
        if white_listed(existing_schema, white_list):
            print("skipping schema: ", str(existing_schema))
            continue
        print("processing existing schema: ", str(existing_schema))
        new_schemas = new_schema_dict.get(existing_schema.name, [])
        found = False
        for new_schema in new_schemas:
            if new_schema.is_backward_compatible_with(existing_schema):
                found = True
                break
        if not found:
            print('Can NOT find backward compatible schemas after changes '
                  'for schema {} from the following candidates:\n[\n{}\n]'
                  .format(
                      str(existing_schema),
                      "\n\t".join(str(s) for s in new_schemas)))
            # TODO Print out more details about why candidates don't match.
            broken_ops.append(str(existing_schema))
            is_bc = False
    if is_bc:
        print('Found backward compatible schemas for all existing schemas')
    else:
        print('The PR is introducing backward incompatible changes to the '
              'operator library. Please contact PyTorch team to confirm '
              'whether this change is wanted or not. \n\nBroken ops: '
              '[\n\t{}\n]'.format("\n\t".join(broken_ops)))
    return is_bc


if __name__ == '__main__':
    parser = argparse.ArgumentParser(description='Process some integers.')
    parser.add_argument(
        '--new-schemas',
        help='filename to load new schemas',
        type=str,
        default='schemas.txt')
    args = parser.parse_args()
    new_schema_dict = dict()
    with open(args.new_schemas, 'r') as f:
        while True:
            line = f.readline()
            if not line:
                break
            if "torch.classes" in line:
                # TODO Fix type __torch__.torch.classes.xxx
                continue
            s = parse_schema(line.strip())
            slist = new_schema_dict.get(s.name, [])
            slist.append(s)
            new_schema_dict[s.name] = slist

    if not check_bc(new_schema_dict):
        sys.exit(1)<|MERGE_RESOLUTION|>--- conflicted
+++ resolved
@@ -22,15 +22,12 @@
     # it's not important to have BC for them
     ('_TorchScriptTesting.*', datetime.date(9999, 1, 1)),
     ('split_with_sizes', datetime.date(2020, 2, 1)),
-<<<<<<< HEAD
+    ('linear_relu_dynamic_fp16', datetime.date(2020, 2, 5)),
+    ('aten::join', datetime.date(2020, 2, 10)),
     ('prim::Drop', datetime.date(2020, 3, 1)),
     ('prim::Store', datetime.date(2020, 3, 1)),
     ('aten::_ncf_view', datetime.date(2020, 3, 1)),
     ('aten::_ncf_unsqueeze', datetime.date(2020, 3, 1)),
-=======
-    ('linear_relu_dynamic_fp16', datetime.date(2020, 2, 5)),
-    ('aten::join', datetime.date(2020, 2, 10)),
->>>>>>> 9e9dea02
 ]
 
 
