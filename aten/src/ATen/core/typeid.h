--- conflicted
+++ resolved
@@ -565,18 +565,11 @@
 // int64_t. As a result we will need to actually define them separately.
 // It is recommended that one does NOT use long - use int32_t and int64_t
 // explicitly. Explicit long type annotation may go away in the future.
-<<<<<<< HEAD
-#if defined(_MSC_VER) || defined(__APPLE__) || defined(__ANDROID__)
+#if defined(_MSC_VER) || defined(__APPLE__) || \
+    (defined(__ANDROID__) && !defined(__LP64__))
 CAFFE_DECLARE_PREALLOCATED_KNOWN_TYPE(25, long)
 CAFFE_DECLARE_PREALLOCATED_KNOWN_TYPE(26, std::vector<long>)
 #endif
-=======
-#if defined(_MSC_VER) || defined(__APPLE__) || \
-    (defined(__ANDROID__) && !defined(__LP64__))
-CAFFE_DECLARE_KNOWN_TYPE(25, long)
-CAFFE_DECLARE_KNOWN_TYPE(26, std::vector<long>)
-#endif 
->>>>>>> 16e21e14
 
 CAFFE_DECLARE_PREALLOCATED_KNOWN_TYPE(27, _CaffeHighestPreallocatedTypeId)
 } // namespace caffe2