--- conflicted
+++ resolved
@@ -265,21 +265,16 @@
     def __init__(self):
         self.a = 10
 
-@torch.jit.interface
-class MyModuleInterface(torch.nn.Module):
-    def forward(self):
-        # type: () -> Tensor
-        pass
 
 class MyScriptModule(torch.jit.ScriptModule):
     def __init__(self):
         super().__init__()
-        self.a = torch.randn(10)
+        self.a = 10
 
     @torch.jit.script_method
-    def forward(self):
-        # type: () -> Tensor
-        return self.a
+    def my_method(self):
+        self.a = 11
+
 
 # load_tests from common_utils is used to automatically filter tests for
 # sharding on sandcastle. This line silences flake warnings
@@ -890,17 +885,15 @@
         ):
             ret = rpc._rpc_sync_torchscript(
                 "worker{}".format(dst_rank),
-                _qualified_name(MyScriptModule().forward),
+                _qualified_name(MyScriptModule().my_method),
                 args=(),
             )
         # Python 3.5 and Python 3.6 throw different error message, the only
         # common word can be greped is "pickle".
         with self.assertRaisesRegex(Exception, "pickle"):
             ret = rpc.rpc_sync(
-                'worker{}'.format(dst_rank),
-                MyScriptModule().forward,
-                args=())
-
+                "worker{}".format(dst_rank), MyScriptModule().my_method, args=()
+            )
 
     @dist_init
     def test_nested_rpc(self):
@@ -1717,17 +1710,12 @@
             wait_for_value_future()
             # Ensure that we have the attribute on this module. Otherwise, the test could fail due to a caller-side pickling error.
             self.assertTrue(hasattr(this_module, "foo_add"))
-<<<<<<< HEAD
-            with self.assertRaisesRegex(Exception, "AttributeError"):
-                rpc.rpc_sync(callee_worker, foo_add, args=())
-=======
             with self.assertRaisesRegex(
                 AttributeError, "RPC pickler does not serialize"
             ):
                 rpc.rpc_sync(callee_worker, foo_add, args=())
         self.assertTrue(torch.distributed.rpc.api._default_pickler is _internal_rpc_pickler)
 
->>>>>>> 1f720300
 
 @unittest.skipIf(
     sys.version_info < (3, 0),
@@ -1741,41 +1729,6 @@
         rref_var = rpc_return_rref("worker{}".format(dst_rank))
 
         @torch.jit.script
-<<<<<<< HEAD
-        def rref_to_here(rref_var):
-            # type: (RRef[Tensor]) -> Tensor
-            t = rref_var.to_here()
-            return t + 1
-
-        local_ret = rref_to_here(rref_var)
-
-    @dist_init
-    def test_remote_script_module(self):
-        @torch.jit.ignore
-        def my_script_module_init():
-            # type: () -> MyModuleInterface
-            return MyScriptModule()
-
-        @torch.jit.script
-        def construct_my_script_module():
-            # type: () -> MyModuleInterface
-            return my_script_module_init()
-
-        n = self.rank + 1
-        dst_rank = n % self.world_size
-        ref_script_module = rpc.remote(
-            "worker{}".format(self.rank),
-            construct_my_script_module,
-            args=())
-
-        @torch.jit.script
-        def run_ref_script_module(ref_script_module):
-            # type: (RRef[MyModuleInterface]) -> Tensor
-            module = ref_script_module.to_here()
-            return module.forward()
-
-        local_ret = run_ref_script_module(ref_script_module)
-=======
         def rref_tensor_to_here(rref_var):
             # type: (RRef[Tensor]) -> Tensor
             return rref_var.to_here()
@@ -1795,5 +1748,4 @@
             return rref_var.is_owner()
 
         res = rref_tensor_is_owner(rref_var)
-        self.assertEqual(res, False)
->>>>>>> 1f720300
+        self.assertEqual(res, False)